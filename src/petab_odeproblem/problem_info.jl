--- conflicted
+++ resolved
@@ -35,10 +35,6 @@
 
     _logging(:Build_ODEProblem, verbose)
     btime = @elapsed begin
-<<<<<<< HEAD
-        oprob = _get_odeproblem(model.sys_mutated, model, model_info, specialize_level,
-                                sparse_jacobian_use)
-=======
         _set_const_parameters!(model, model_info.petab_parameters)
         @unpack sys_mutated, speciemap, parametermap, defined_in_julia = model
         if sys_mutated isa ODESystem && defined_in_julia == false
@@ -65,7 +61,6 @@
         else
             oprob = remake(_oprob, p = Float64.(_oprob.p), u0 = Float64.(_oprob.u0))
         end
->>>>>>> c9a3cda3
         oprob_gradient = _get_odeproblem_gradient(oprob, gradient_method_use, sensealg_use)
     end
     _logging(:Build_ODEProblem, verbose; time = btime)
