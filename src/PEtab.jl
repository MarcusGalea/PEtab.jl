--- conflicted
+++ resolved
@@ -99,14 +99,11 @@
 include(joinpath("parameter_estimation", "startguesses.jl"))
 
 include(joinpath("util.jl"))
-<<<<<<< HEAD
 
 include(joinpath("neural_nets", "common.jl"))
 include(joinpath("neural_nets", "compute.jl"))
 include(joinpath("neural_nets", "templates.jl"))
 
-=======
->>>>>>> 0b39bcf6
 #=
 # Reduce time for reading a PEtabModel and for building a PEtabODEProblem
 @setup_workload begin
@@ -119,10 +116,6 @@
     end
 end
 =#
-<<<<<<< HEAD
-
-=======
->>>>>>> 0b39bcf6
 # Functions that only appear in extension
 function compute_llh end
 function compute_prior end
