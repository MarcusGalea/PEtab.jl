module PEtab

using ModelingToolkit
using CSV
using SciMLBase
using OrdinaryDiffEqBDF
using OrdinaryDiffEqRosenbrock
using OrdinaryDiffEqSDIRK
using Catalyst
using ComponentArrays
using DataFrames
using ForwardDiff
using ReverseDiff
using DiffEqCallbacks
using Distributed
using HDF5
using SBMLImporter
using StatsBase
using Sundials
using Random
using LinearAlgebra
using Distributions
using Printf
using YAML
using RuntimeGeneratedFunctions
using PreallocationTools
using NonlinearSolve
using PrecompileTools
using QuasiMonteCarlo
import Setfield: @set
using StyledStrings
import SciMLBase.remake
import QuasiMonteCarlo: LatinHypercubeSample, SamplingAlgorithm

RuntimeGeneratedFunctions.init(@__MODULE__)

const ModelSystem = Union{ODESystem, SDESystem, ReactionSystem, ODEProblem}
const NonlinearAlg = Union{Nothing, NonlinearSolve.AbstractNonlinearSolveAlgorithm}
const PEtabTables = Union{Dict{Symbol, Union{DataFrame, Dict}}}

include(joinpath("structs", "petab_model.jl"))
include(joinpath("structs", "petab_odeproblem.jl"))
include(joinpath("structs", "petab_sdeproblem.jl"))
include(joinpath("structs", "parameter_estimation.jl"))
include(joinpath("structs", "inference.jl"))

const EstimationResult = Union{PEtabOptimisationResult, PEtabMultistartResult,
                               Vector{<:AbstractFloat}, ComponentArray}

include("common.jl")
include("logging.jl")
include("show.jl")

include(joinpath("petab_files", "common.jl"))
include(joinpath("petab_files", "conditions", "check_input.jl"))
include(joinpath("petab_files", "conditions", "common.jl"))
include(joinpath("petab_files", "conditions", "conditions.jl"))
include(joinpath("petab_files", "conditions", "maps.jl"))
include(joinpath("petab_files", "conditions", "xids.jl"))
include(joinpath("petab_files", "conditions", "xindices.jl"))
include(joinpath("petab_files", "measurements.jl"))
include(joinpath("petab_files", "observables.jl"))
include(joinpath("petab_files", "parameters.jl"))
include(joinpath("petab_files", "petab_model.jl"))
include(joinpath("petab_files", "read.jl"))
include(joinpath("petab_files", "simulations.jl"))
include(joinpath("petab_files", "table_info.jl"))

include(joinpath("julia_input", "events.jl"))
include(joinpath("julia_input", "maps.jl"))
include(joinpath("julia_input", "petab_model.jl"))
include(joinpath("julia_input", "to_tables.jl"))

include(joinpath("nllh_prior", "nllh.jl"))
include(joinpath("nllh_prior", "prior.jl"))

include(joinpath("derivatives", "common.jl"))
include(joinpath("derivatives", "forward_eqs.jl"))
include(joinpath("derivatives", "forward_ad_chunks.jl"))
include(joinpath("derivatives", "gauss_newton.jl"))
include(joinpath("derivatives", "gradient.jl"))
include(joinpath("derivatives", "hessian.jl"))

include(joinpath("solve", "helper.jl"))
include(joinpath("solve", "solve.jl"))
include(joinpath("solve", "steady_state.jl"))

include(joinpath("petab_odeproblem", "cache.jl"))
include(joinpath("petab_odeproblem", "create.jl"))
include(joinpath("petab_odeproblem", "defaults.jl"))
include(joinpath("petab_odeproblem", "derivative_functions.jl"))
include(joinpath("petab_odeproblem", "problem_info.jl"))
include(joinpath("petab_odeproblem", "remake.jl"))
include(joinpath("petab_odeproblem", "ss_solver.jl"))

include(joinpath("parameter_estimation", "multistart.jl"))
include(joinpath("parameter_estimation", "petab_select.jl"))
include(joinpath("parameter_estimation", "plot.jl"))
include(joinpath("parameter_estimation", "singlestart.jl"))
include(joinpath("parameter_estimation", "startguesses.jl"))

include(joinpath("util.jl"))

<<<<<<< HEAD
include(joinpath("neural_nets", "common.jl"))
include(joinpath("neural_nets", "compute.jl"))
include(joinpath("neural_nets", "templates.jl"))

#=
=======
>>>>>>> e2884342
# Reduce time for reading a PEtabModel and for building a PEtabODEProblem
@setup_workload begin
    path_yaml = joinpath(@__DIR__, "..", "test", "analytic_ss", "Test_model3.yaml")
    @compile_workload begin
        model = PEtabModel(path_yaml, verbose = false, build_julia_files = true,
                           write_to_file = false)
        petab_problem = PEtabODEProblem(model, verbose = false)
        petab_problem.nllh(petab_problem.xnominal_transformed)
    end
end

# Functions that only appear in extension
function compute_llh end
function compute_prior end
function get_correction end
function correct_gradient! end
function SDESolver end
function llh end
function PEtabSDEProblem end
function _set_x_measurements_info! end
function load_nnmodels end
function _setup_nnmodels end
function _get_psnets end
function _get_nn_initialparameters end
function set_ps_net! end
function _reshape_io_data end
function NNModel end
function parse_to_lux end
function _reshape_array end
function _get_initialisation_priors end

export PEtabModel, PEtabODEProblem, ODESolver, SteadyStateSolver, PEtabModel, NNModel,
       PEtabODEProblem, remake, Fides, PEtabOptimisationResult, IpoptOptions,
       IpoptOptimizer, PEtabParameter, PEtabObservable, PEtabMultistartResult,
       get_startguesses, get_ps, get_u0, get_odeproblem, get_odesol, get_system, PEtabEvent,
       PEtabLogDensity, solve_all_conditions, get_x, calibrate, calibrate_multistart,
       petab_select, get_obs_comparison_plots

"""
    to_prior_scale(xpetab, target::PEtabLogDensity)

Transforms parameter `x` from the PEtab problem scale to the prior scale.

This conversion is needed for Bayesian inference, as in PEtab.jl Bayesian inference is
performed on the prior scale.

!!! note
    To use this function, the Bijectors, LogDensityProblems, and LogDensityProblemsAD
    packages must be loaded: `using Bijectors, LogDensityProblems, LogDensityProblemsAD`
"""
function to_prior_scale end

"""
    to_chains(res, target::PEtabLogDensity; kwargs...)::MCMCChains

Converts Bayesian inference results obtained with `PEtabLogDensity` into an `MCMCChains`.

`res` can be the inference results from AdvancedHMC.jl or AdaptiveMCMC.jl. The returned
chain has the parameters on the prior scale.

# Keyword Arguments
- `start_time`: Optional starting time for the inference, obtained with `now()`.
- `end_time`: Optional ending time for the inference, obtained with `now()`.

!!! note
    To use this function, the MCMCChains package must be loaded: `using MCMCChains`
"""
function to_chains end

if !isdefined(Base, :get_extension)
    include(joinpath(@__DIR__, "..", "ext", "PEtabIpoptExtension.jl"))
    include(joinpath(@__DIR__, "..", "ext", "PEtabOptimExtension.jl"))
    include(joinpath(@__DIR__, "..", "ext", "PEtabPyCallExtension.jl"))
    include(joinpath(@__DIR__, "..", "ext", "PEtabOptimizationExtension.jl"))
    include(joinpath(@__DIR__, "..", "ext", "PEtabSciMLSensitivityExtension.jl"))
    include(joinpath(@__DIR__, "..", "ext", "PEtabLogDensityProblemsExtension.jl"))
    include(joinpath(@__DIR__, "..", "ext", "PEtabPlotsExtension.jl"))
    include(joinpath(@__DIR__, "..", "ext", "PEtabStochasticDiffEq.jl"))
end

export to_chains, to_prior_scale, PEtabNetParameter

end<|MERGE_RESOLUTION|>--- conflicted
+++ resolved
@@ -101,14 +101,12 @@
 
 include(joinpath("util.jl"))
 
-<<<<<<< HEAD
 include(joinpath("neural_nets", "common.jl"))
 include(joinpath("neural_nets", "compute.jl"))
 include(joinpath("neural_nets", "templates.jl"))
 
 #=
-=======
->>>>>>> e2884342
+
 # Reduce time for reading a PEtabModel and for building a PEtabODEProblem
 @setup_workload begin
     path_yaml = joinpath(@__DIR__, "..", "test", "analytic_ss", "Test_model3.yaml")
