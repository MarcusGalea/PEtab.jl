#=
    The top-level functions for computing the gradient via i) exactly via forward-mode autodiff, ii) forward sensitivty
    eqations, iii) adjoint sensitivity analysis and iv) Zygote interface.

    Due to it slow speed Zygote does not have full support for all models, e.g, models with priors and pre-eq criteria.
=#


# Compute the gradient via forward mode automatic differentitation
function computeGradientAutoDiff!(gradient::Vector{Float64},
                                  θ_est::Vector{Float64},
                                  computeCostNotODESystemθ::Function,
                                  computeCostDynamicθ::Function,
                                  petabODECache::PEtabODEProblemCache,
                                  cfg::ForwardDiff.GradientConfig,
                                  simulationInfo::SimulationInfo,
                                  θ_indices::ParameterIndices,
                                  priorInfo::PriorInfo,
                                  expIDSolve::Vector{Symbol} = [:all];
                                  isRemade::Bool=false)

    splitParameterVector!(θ_est, θ_indices, petabODECache)

    # Case where based on the original PEtab file read into Julia we do not have any parameter vectors fixated. 
    if isRemade == false || length(petabODECache.gradientDyanmicθ) == petabODECache.nθ_dynamicEst[1]
        tmp = petabODECache.nθ_dynamicEst[1]
        petabODECache.nθ_dynamicEst[1] = length(petabODECache.θ_dynamic)
        try
            # In case of no dynamic parameters we still need to solve the ODE in order to obtain the gradient for 
            # non-dynamic parameters 
            if length(petabODECache.gradientDyanmicθ) ≥ 1
                ForwardDiff.gradient!(petabODECache.gradientDyanmicθ, computeCostDynamicθ, petabODECache.θ_dynamic, cfg)
                @views gradient[θ_indices.iθ_dynamic] .= petabODECache.gradientDyanmicθ
            else
                computeCostDynamicθ(petabODECache.θ_dynamic)
            end
        catch
            gradient .= 0.0
            return
        end
        petabODECache.nθ_dynamicEst[1] = tmp
    
    # Case when we have dynamic parameters fixed. Here it is not always worth to move accross all chunks
    else
        try
            if petabODECache.nθ_dynamicEst[1] != 0
                C = length(cfg.seeds)
                nForwardPasses = Int64(ceil(petabODECache.nθ_dynamicEst[1] / C))
                __θ_dynamic = petabODECache.θ_dynamic[petabODECache.θ_dynamicInputOrder]
                forwardDiffGradientChunks(computeCostDynamicθ, petabODECache.gradientDyanmicθ, __θ_dynamic, ForwardDiff.Chunk(C); nForwardPasses=nForwardPasses) 
                @views gradient[θ_indices.iθ_dynamic] .= petabODECache.gradientDyanmicθ[petabODECache.θ_dynamicOutputOrder]
            else
                computeCostDynamicθ(petabODECache.θ_dynamic)
            end
            
        catch 
            gradient .= 0.0
            return 
        end
    end

    # Check if we could solve the ODE (first), and if Inf was returned (second)
    if couldSolveODEModel(simulationInfo, expIDSolve) == false
        gradient .= 0.0
        return
    end
    if !isempty(petabODECache.gradientDyanmicθ) && all(petabODECache.gradientDyanmicθ .== 0.0)
        gradient .= 0.0
        return
    end
    
    θ_notOdeSystem = @view θ_est[θ_indices.iθ_notOdeSystem]
<<<<<<< HEAD

    ReverseDiff.gradient!(petabODECache.gradientNotODESystemθ, computeCostNotODESystemθ, θ_notOdeSystem)
=======
    ForwardDiff.gradient!(petabODECache.gradientNotODESystemθ, computeCostNotODESystemθ, θ_notOdeSystem)
>>>>>>> d5351bc4
    @views gradient[θ_indices.iθ_notOdeSystem] .= petabODECache.gradientNotODESystemθ

    # If we have prior contribution its gradient is computed via autodiff for all parameters
    if priorInfo.hasPriors == true
        computeGradientPrior!(gradient, θ_est, θ_indices, priorInfo)
    end
end


# Compute the gradient via forward mode automatic differentitation where the final gradient is computed via 
# n ForwardDiff-calls accross all experimental condtions. The most efficient approach for models with many 
# parameters which are unique to each experimental condition.
function computeGradientAutoDiffSplitOverConditions!(gradient::Vector{Float64},
                                                     θ_est::Vector{Float64},
                                                     computeCostNotODESystemθ::Function,
                                                     _computeCostDynamicθ::Function,
                                                     petabODECache::PEtabODEProblemCache,
                                                     simulationInfo::SimulationInfo,
                                                     θ_indices::ParameterIndices,
                                                     priorInfo::PriorInfo, 
                                                     expIDSolve=[:all])

    splitParameterVector!(θ_est, θ_indices, petabODECache)
    θ_dynamic = petabODECache.θ_dynamic
    petabODECache.gradientDyanmicθ .= 0.0

    for conditionId in simulationInfo.experimentalConditionId
        mapConditionId = θ_indices.mapsConiditionId[conditionId]
        iθ_experimentalCondition = unique(vcat(θ_indices.mapODEProblem.iθDynamic, mapConditionId.iθDynamic))
        θ_input = θ_dynamic[iθ_experimentalCondition]
        computeCostDynamicθ = (θ_arg) ->    begin
                                                    _θ_dynamic = convert.(eltype(θ_arg), θ_dynamic)
                                                    @views _θ_dynamic[iθ_experimentalCondition] .= θ_arg
                                                    return _computeCostDynamicθ(_θ_dynamic, [conditionId])
                                            end
        try
            if length(θ_input) ≥ 1
                @views petabODECache.gradientDyanmicθ[iθ_experimentalCondition] .+= ForwardDiff.gradient(computeCostDynamicθ, θ_input)::Vector{Float64}
            else
                computeCostDynamicθ(θ_input)
            end
        catch
            gradient .= 1e8
            return
        end
    end

    # Check if we could solve the ODE (first), and if Inf was returned (second)
    if couldSolveODEModel(simulationInfo, expIDSolve) == false
        gradient .= 1e8
        return
    end
    if all(petabODECache.gradientDyanmicθ .== 0.0)
        gradient .= 1e8
        return
    end
    @views gradient[θ_indices.iθ_dynamic] .= petabODECache.gradientDyanmicθ
    
    θ_notOdeSystem = @view θ_est[θ_indices.iθ_notOdeSystem]
    ForwardDiff.gradient!(petabODECache.gradientNotODESystemθ, computeCostNotODESystemθ, θ_notOdeSystem)
    @views gradient[θ_indices.iθ_notOdeSystem] .= petabODECache.gradientNotODESystemθ

    # If we have prior contribution its gradient is computed via autodiff for all parameters
    if priorInfo.hasPriors == true
        computeGradientPrior!(gradient, θ_est, θ_indices, priorInfo)
    end
end


# Compute the gradient via forward sensitivity equations
function computeGradientForwardEquations!(gradient::Vector{Float64},
                                          θ_est::Vector{Float64},
                                          computeCostNotODESystemθ::Function,
                                          petabModel::PEtabModel,
                                          odeProblem::ODEProblem,
                                          sensealg::Union{Symbol, SciMLSensitivity.AbstractForwardSensitivityAlgorithm},
                                          simulationInfo::SimulationInfo,
                                          θ_indices::ParameterIndices,
                                          measurementInfo::MeasurementsInfo,
                                          parameterInfo::ParametersInfo,
                                          solveOdeModelAllConditions!::Function,
                                          priorInfo::PriorInfo, 
                                          cfg::Union{ForwardDiff.JacobianConfig, Nothing}, 
                                          petabODECache::PEtabODEProblemCache;
                                          splitOverConditions::Bool=false,
                                          expIDSolve::Vector{Symbol} = [:all],
                                          isRemade::Bool=false)

    splitParameterVector!(θ_est, θ_indices, petabODECache)
    θ_dynamic = petabODECache.θ_dynamic 
    θ_observable = petabODECache.θ_observable
    θ_sd = petabODECache.θ_sd
    θ_nonDynamic = petabODECache.θ_nonDynamic
    
    # Calculate gradient seperately for dynamic and non dynamic parameter.
    computeGradientForwardEqDynamicθ!(petabODECache.gradientDyanmicθ, θ_dynamic, θ_sd, θ_observable, θ_nonDynamic, petabModel,
                                      sensealg, odeProblem, simulationInfo, θ_indices, measurementInfo, parameterInfo,
                                      solveOdeModelAllConditions!, cfg, petabODECache, expIDSolve=expIDSolve, 
                                      splitOverConditions=splitOverConditions, isRemade=isRemade)
    @views gradient[θ_indices.iθ_dynamic] .= petabODECache.gradientDyanmicθ

    # Happens when at least one forward pass fails and I set the gradient to 1e8
    if !isempty(petabODECache.gradientDyanmicθ) && all(petabODECache.gradientDyanmicθ .== 1e8)
        gradient .= 1e8
        return
    end

    θ_notOdeSystem = @view θ_est[θ_indices.iθ_notOdeSystem]
    ReverseDiff.gradient!(petabODECache.gradientNotODESystemθ, computeCostNotODESystemθ, θ_notOdeSystem)
    @views gradient[θ_indices.iθ_notOdeSystem] .= petabODECache.gradientNotODESystemθ

    if priorInfo.hasPriors == true
        computeGradientPrior!(gradient, θ_est, θ_indices, priorInfo)
    end
end


# Compute gradient via adjoint sensitivity analysis
function computeGradientAdjointEquations!(gradient::Vector{Float64},
                                          θ_est::Vector{Float64},
                                          solverOptions::ODESolverOptions,
                                          ssSolverOptions::SteadyStateSolverOptions,
                                          computeCostNotODESystemθ::Function,
                                          sensealg::SciMLSensitivity.AbstractAdjointSensitivityAlgorithm,
                                          sensealgSS::SciMLSensitivity.AbstractAdjointSensitivityAlgorithm,                                          
                                          odeProblem::ODEProblem,
                                          petabModel::PEtabModel,
                                          simulationInfo::SimulationInfo,
                                          θ_indices::ParameterIndices,
                                          measurementInfo::MeasurementsInfo,
                                          parameterInfo::ParametersInfo,
                                          priorInfo::PriorInfo, 
                                          petabODECache::PEtabODEProblemCache, 
                                          petabODESolverCache::PEtabODESolverCache;
                                          expIDSolve::Vector{Symbol} = [:all])

    splitParameterVector!(θ_est, θ_indices, petabODECache)
    θ_dynamic = petabODECache.θ_dynamic 
    θ_observable = petabODECache.θ_observable
    θ_sd = petabODECache.θ_sd
    θ_nonDynamic = petabODECache.θ_nonDynamic

    # Calculate gradient seperately for dynamic and non dynamic parameter.
    computeGradientAdjointDynamicθ(petabODECache.gradientDyanmicθ, θ_dynamic, θ_sd, θ_observable, θ_nonDynamic, odeProblem, solverOptions,
                                   ssSolverOptions, sensealg, petabModel, simulationInfo, θ_indices, measurementInfo, parameterInfo,
                                   petabODECache, petabODESolverCache; expIDSolve=expIDSolve,
                                   sensealgSS=sensealgSS)
    @views gradient[θ_indices.iθ_dynamic] .= petabODECache.gradientDyanmicθ

    # Happens when at least one forward pass fails and I set the gradient to 1e8
    if all(petabODECache.gradientDyanmicθ .== 1e8)
        gradient .= 1e8
        return
    end

    θ_notOdeSystem = @view θ_est[θ_indices.iθ_notOdeSystem]
    ReverseDiff.gradient!(petabODECache.gradientNotODESystemθ, computeCostNotODESystemθ, θ_notOdeSystem)
    @views gradient[θ_indices.iθ_notOdeSystem] .= petabODECache.gradientNotODESystemθ

    if priorInfo.hasPriors == true
        computeGradientPrior!(gradient, θ_est, θ_indices, priorInfo)
    end
end


# Compute gradient using Zygote
function computeGradientZygote(gradient::Vector{Float64},
                               θ_est::Vector{Float64},
                               odeProblem::ODEProblem,
                               petabModel::PEtabModel,
                               simulationInfo::SimulationInfo,
                               θ_indices::ParameterIndices,
                               measurementInfo::MeasurementsInfo,
                               parameterInfo::ParametersInfo,
                               changeODEProblemParameters::Function,
                               solveOdeModelAllConditions::Function,
                               priorInfo::PriorInfo, 
                               petabODECache::PEtabODEProblemCache)

    # Split input into observeble and dynamic parameters
    θ_dynamic, θ_observable, θ_sd, θ_nonDynamic = splitParameterVector(θ_est, θ_indices)

    # For Zygote the code must be out-of place. Hence a special likelihood funciton is needed.
    computeGradientZygoteDynamicθ = (x) -> _computeCostZygote(x, θ_sd, θ_observable, θ_nonDynamic, odeProblem,
                                                              petabModel, simulationInfo, θ_indices, measurementInfo,
                                                              parameterInfo, changeODEProblemParameters,
                                                              solveOdeModelAllConditions)
    gradient[θ_indices.iθ_dynamic] .= Zygote.gradient(computeGradientZygoteDynamicθ, θ_dynamic)[1]

    # Compute gradient for parameters which are not in ODE-system. Important to keep in mind that Sd- and observable
    # parameters can overlap in θ_est.
    iθ_sd, iθ_observable, iθ_nonDynamic, iθ_notOdeSystem = getIndicesParametersNotInODESystem(θ_indices)
    computeCostNotODESystemθ = (x) -> computeCostNotSolveODE(x[iθ_sd], x[iθ_observable], x[iθ_nonDynamic],
                                                             petabModel, simulationInfo, θ_indices, measurementInfo,
                                                             parameterInfo, petabODECache)
    @views ReverseDiff.gradient!(gradient[iθ_notOdeSystem], computeCostNotODESystemθ, θ_est[iθ_notOdeSystem])
end


# Compute prior contribution to log-likelihood
function computeGradientPrior!(gradient::AbstractVector,
                               θ::AbstractVector,
                               θ_indices::ParameterIndices,
                               priorInfo::PriorInfo)

    _evalPriors = (θ_est) -> begin
                                θ_estT = transformθ(θ_est, θ_indices.θ_estNames, θ_indices)
                                return -1.0 * computePriors(θ_est, θ_estT, θ_indices.θ_estNames, priorInfo) # We work with -loglik
                            end
    gradient .+= ForwardDiff.gradient(_evalPriors, θ)
end<|MERGE_RESOLUTION|>--- conflicted
+++ resolved
@@ -70,12 +70,7 @@
     end
     
     θ_notOdeSystem = @view θ_est[θ_indices.iθ_notOdeSystem]
-<<<<<<< HEAD
-
-    ReverseDiff.gradient!(petabODECache.gradientNotODESystemθ, computeCostNotODESystemθ, θ_notOdeSystem)
-=======
     ForwardDiff.gradient!(petabODECache.gradientNotODESystemθ, computeCostNotODESystemθ, θ_notOdeSystem)
->>>>>>> d5351bc4
     @views gradient[θ_indices.iθ_notOdeSystem] .= petabODECache.gradientNotODESystemθ
 
     # If we have prior contribution its gradient is computed via autodiff for all parameters
