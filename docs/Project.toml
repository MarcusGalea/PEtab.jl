[deps]
Documenter = "e30172f5-a6a5-5a46-863b-614d45cd2de4"
PEtab = "48d54b35-e43e-4a66-a5a1-dde6b987cf69"
SBML = "e5567a89-2604-4b09-9718-f5f78e97c3bb"

[compat]
<<<<<<< HEAD
Documenter = "0.27"
=======
PEtab = "1"
SBML = "1"
>>>>>>> 8268a708
<|MERGE_RESOLUTION|>--- conflicted
+++ resolved
@@ -4,9 +4,6 @@
 SBML = "e5567a89-2604-4b09-9718-f5f78e97c3bb"
 
 [compat]
-<<<<<<< HEAD
 Documenter = "0.27"
-=======
 PEtab = "1"
-SBML = "1"
->>>>>>> 8268a708
+SBML = "1"